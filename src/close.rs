--- conflicted
+++ resolved
@@ -37,11 +37,7 @@
 
         // Submit close transaction
         let ix = ore_api::instruction::close(signer.pubkey());
-<<<<<<< HEAD
-        self.send_and_confirm(&[ix], ComputeBudget::Dynamic, false, 0)
-=======
-        self.send_and_confirm(&[ix], ComputeBudget::Fixed(500_000), false)
->>>>>>> 9f2aa573
+        self.send_and_confirm(&[ix], ComputeBudget::Fixed(500_000), false, 0)
             .await
             .ok();
     }
