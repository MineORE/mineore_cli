--- conflicted
+++ resolved
@@ -134,27 +134,8 @@
     )]
     dynamic_fee_url: Option<String>,
 
-<<<<<<< HEAD
-    #[arg(
-        long,
-        value_name = "DYNAMIC_FEE_STRATEGY",
-        help = "Strategy to use for dynamic fee estimation. Must be one of 'helius', or 'triton'.",
-        default_value = "helius",
-        global = true
-    )]
-    dynamic_fee_strategy: Option<String>,
-    #[arg(
-        long,
-        value_name = "DYNAMIC_FEE_MAX",
-        help = "Maximum priority fee to use for dynamic fee estimation.",
-        default_value = "500000",
-        global = true
-    )]
-    dynamic_fee_max: Option<u64>,
-=======
     #[arg(long, help = "Use dynamic priority fees", global = true)]
     dynamic_fee: bool,
->>>>>>> 3820cb30
 
     #[command(subcommand)]
     command: Commands,
@@ -179,13 +160,7 @@
     // Initialize miner.
     let cluster = args.rpc.unwrap_or(cli_config.json_rpc_url);
     let default_keypair = args.keypair.unwrap_or(cli_config.keypair_path.clone());
-<<<<<<< HEAD
-    let fee_payer_filepath = args
-        .fee_payer_filepath
-        .unwrap_or(cli_config.keypair_path.clone());
-=======
     let fee_payer_filepath = args.fee_payer.unwrap_or(default_keypair.clone());
->>>>>>> 3820cb30
     let rpc_client = RpcClient::new_with_commitment(cluster, CommitmentConfig::confirmed());
 
     let miner = Arc::new(Miner::new(
@@ -256,12 +231,7 @@
             keypair_filepath,
             priority_fee,
             dynamic_fee_url,
-<<<<<<< HEAD
-            dynamic_fee_strategy,
-            dynamic_fee_max,
-=======
             dynamic_fee,
->>>>>>> 3820cb30
             fee_payer_filepath,
         }
     }
