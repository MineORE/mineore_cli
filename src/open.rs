use solana_sdk::signature::Signer;

use crate::{send_and_confirm::ComputeBudget, utils::proof_pubkey, Miner};

impl Miner {
    pub async fn open(&self) {
        // Return early if miner is already registered
        let signer = self.signer();
        let fee_payer = self.fee_payer();
        let proof_address = proof_pubkey(signer.pubkey());
        if self.rpc_client.get_account(&proof_address).await.is_ok() {
            return;
        }

        // Sign and send transaction.
        println!("Generating challenge...");
        let ix = ore_api::instruction::open(signer.pubkey(), signer.pubkey(), fee_payer.pubkey());
<<<<<<< HEAD
        self.send_and_confirm(&[ix], ComputeBudget::Dynamic, false, 0)
=======
        self.send_and_confirm(&[ix], ComputeBudget::Fixed(400_000), false)
>>>>>>> 9f2aa573
            .await
            .ok();
    }
}<|MERGE_RESOLUTION|>--- conflicted
+++ resolved
@@ -15,11 +15,7 @@
         // Sign and send transaction.
         println!("Generating challenge...");
         let ix = ore_api::instruction::open(signer.pubkey(), signer.pubkey(), fee_payer.pubkey());
-<<<<<<< HEAD
-        self.send_and_confirm(&[ix], ComputeBudget::Dynamic, false, 0)
-=======
-        self.send_and_confirm(&[ix], ComputeBudget::Fixed(400_000), false)
->>>>>>> 9f2aa573
+        self.send_and_confirm(&[ix], ComputeBudget::Fixed(400_000), false, 0)
             .await
             .ok();
     }
