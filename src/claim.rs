--- conflicted
+++ resolved
@@ -99,11 +99,7 @@
             &ore_api::consts::MINT_ADDRESS,
             &spl_token::id(),
         );
-<<<<<<< HEAD
-        self.send_and_confirm(&[ix], ComputeBudget::Dynamic, false, 0)
-=======
-        self.send_and_confirm(&[ix], ComputeBudget::Fixed(400_000), false)
->>>>>>> 9f2aa573
+        self.send_and_confirm(&[ix], ComputeBudget::Fixed(400_000), false, 0)
             .await
             .ok();
 
