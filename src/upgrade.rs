--- conflicted
+++ resolved
@@ -105,11 +105,7 @@
                 &ore_api::consts::MINT_ADDRESS,
                 &spl_token::id(),
             );
-<<<<<<< HEAD
-            self.send_and_confirm(&[ix], ComputeBudget::Dynamic, false, 0)
-=======
-            self.send_and_confirm(&[ix], ComputeBudget::Fixed(500_000), false)
->>>>>>> 9f2aa573
+            self.send_and_confirm(&[ix], ComputeBudget::Fixed(500_000), false, 0)
                 .await
                 .ok();
         }
