--- conflicted
+++ resolved
@@ -50,12 +50,8 @@
             );
 
             // Run drillx
-<<<<<<< HEAD
             let config = get_config(&self.rpc_client).await;
             let (solution, _) = Self::find_hash_par(
-=======
-            let solution = Self::find_hash_par(
->>>>>>> 6ca72ebd
                 proof,
                 cutoff_time,
                 args.threads,
