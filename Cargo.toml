--- conflicted
+++ resolved
@@ -26,7 +26,7 @@
 chrono = "0.4.38"
 clap = { version = "4.4.12", features = ["derive"] }
 colored = "2.0"
-core_affinity = "0.8.1" 
+core_affinity = "0.8.1"
 drillx = "2.0.0"
 futures = "0.3.30"
 num_cpus = "1.16.0"
@@ -46,11 +46,8 @@
   "no-entrypoint",
 ] }
 tokio = "1.35.1"
-<<<<<<< HEAD
+url = "2.5"
 serde = { version = "1.0", features = ["derive"] }
-=======
-url = "2.5"
->>>>>>> 3820cb30
 
 #[patch.crates-io]
 # drillx = { path = "./drillx/drillx" }
