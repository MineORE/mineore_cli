[package]
name = "ore-cli"
version = "2.3.0"
edition = "2021"
license = "Apache-2.0"
description = "A command line interface for ORE cryptocurrency mining."
documentation = "https://ore.supply"
homepage = "https://ore.supply"
repository = "https://github.com/regolith-labs/ore-cli"
readme = "./README.md"
keywords = ["solana", "crypto", "mining"]

[[bin]]
name = "ore"
path = "src/main.rs"

[features]
default = []
admin = []

[dependencies]
bincode = "1.3.3"
bs58 = "0.5.1"
bytemuck = "1.16"
cached = "0.46.1"
chrono = "0.4.38"
clap = { version = "4.4.12", features = ["derive"] }
colored = "2.0"
core_affinity = "0.8.1"
drillx = "2.0.0"
futures = "0.3.30"
indicatif = "0.17.8"
num_cpus = "1.16.0"
ore-api = "2.1.0"
ore-utils = "2.1.0"
rand = "0.8.4"
reqwest = { version = "0.12", features = ["json"] }
solana-cli-config = "^1.18"
solana-client = "^1.18"
solana-program = "^1.18"
solana-rpc-client = "^1.18"
solana-sdk = "^1.18"
solana-transaction-status = "^1.18"
serde_json = "1.0"
spl-token = { version = "^4", features = ["no-entrypoint"] }
spl-associated-token-account = { version = "^2.3", features = [
  "no-entrypoint",
] }
tokio = "1.35.1"
url = "2.5"
<<<<<<< HEAD
=======
tokio-tungstenite = "0.16"
>>>>>>> 9f2aa573
serde = { version = "1.0", features = ["derive"] }

#[patch.crates-io]
# drillx = { path = "./drillx/drillx" }
# ore-api = { path = "../ore/api" }
# ore-utils = { path = "../ore/utils" }<|MERGE_RESOLUTION|>--- conflicted
+++ resolved
@@ -48,10 +48,7 @@
 ] }
 tokio = "1.35.1"
 url = "2.5"
-<<<<<<< HEAD
-=======
 tokio-tungstenite = "0.16"
->>>>>>> 9f2aa573
 serde = { version = "1.0", features = ["derive"] }
 
 #[patch.crates-io]
